--- conflicted
+++ resolved
@@ -1,6 +1,7 @@
-import { useEffect, useState } from 'react';
+import { useEffect, useState, useCallback, useRef } from 'react';
+import { motion } from "framer-motion";
 import { PageAnimation } from "@/components/ui/page-animation";
-import { LightEffects } from "@/components/ui/light-effects";
+import { LightEffects, GradientText } from "@/components/ui/light-effects";
 import { SchoolBuildingHero } from "@/components/home/SchoolBuildingHero";
 import { ClassroomFeatures } from "@/components/home/ClassroomFeatures";
 import { AdmissionJourney } from "@/components/home/AdmissionJourney";
@@ -8,40 +9,55 @@
 import { SchoolMap } from "@/components/home/SchoolMap";
 import { PlaygroundFooter } from "@/components/home/PlaygroundFooter";
 import { YouTubeService, VideoItem } from '@/services/youtubeService';
-import { fetchPlaceDetails, fetchPlacePhotos } from '@/services/googleMapsService';
+import { fetchPlaceDetails, fetchPlacePhotos, getSchoolLocation } from '@/services/googleMapsService';
+import { Link } from "react-router-dom";
+import { Button } from "@/components/ui/button";
+import { Card, CardContent } from "@/components/ui/card";
+import { AnimatedText } from "@/components/ui/animated-text";
+import { useTheme } from "@/lib/theme-provider";
+import { SCHOOL_INFO } from "@/constants/schoolInfo";
 import {
   GraduationCap,
   Users,
   BookOpen,
   Heart,
   Star,
-<<<<<<< HEAD
-} from "lucide-react";
-=======
   CheckCircle,
   ArrowRight,
   Moon,
   Sun,
 } from "lucide-react";
-import { Button } from "@/components/ui/button";
-import { Card, CardContent } from "@/components/ui/card";
-import { PageAnimation } from "@/components/ui/page-animation";
-import { AnimatedText } from "@/components/ui/animated-text";
-import { LightEffects, GradientText } from "@/components/ui/light-effects";
-import { Link } from "react-router-dom";
-import { useEffect, useState, useCallback, useRef } from 'react';
-import { fetchLatestVideos } from '@/services/youtubeService';
-import { fetchPlaceDetails, fetchPlacePhotos, getSchoolLocation } from '@/services/googleMapsService';
-import { admissionService } from "@/services/admissionService";
-import HomePart1 from "@/pages/HomePart1";
-import { ProspectiveStudent, Gender } from "@/types/admission";
-import { useTheme } from "@/lib/theme-provider";
 
 declare global {
   interface Window {
     google: any;
   }
 }
+
+interface MapOptions extends google.maps.MapOptions {
+  streetViewControl: boolean;
+  mapTypeControl: boolean;
+  fullscreenControl: boolean;
+}
+
+const mapStyles = [
+  {
+    featureType: "poi",
+    elementType: "labels",
+    stylers: [{ visibility: "off" }],
+  },
+  {
+    featureType: "transit",
+    elementType: "labels",
+    stylers: [{ visibility: "off" }],
+  },
+];
+
+// Define types
+type Video = {
+  id: { videoId: string };
+  snippet: { title: string };
+};
 
 type Review = {
   author_name: string;
@@ -52,41 +68,6 @@
   time: number;
 };
 
-interface MapOptions extends google.maps.MapOptions {
-  streetViewControl: boolean;
-  mapTypeControl: boolean;
-  fullscreenControl: boolean;
-}
-
-const mapStyles = [
-  {
-    featureType: "poi",
-    elementType: "labels",
-    stylers: [{ visibility: "off" }],
-  },
-  {
-    featureType: "transit",
-    elementType: "labels",
-    stylers: [{ visibility: "off" }],
-  },
-];
->>>>>>> 84ba93ad
-
-// Define types
-type Video = {
-  id: { videoId: string };
-  snippet: { title: string };
-};
-
-type Review = {
-  author_name: string;
-  rating: number;
-  relative_time_description: string;
-  text: string;
-  profile_photo_url: string;
-  time: number;
-};
-
 type Photo = {
   photo_reference: string;
 };
@@ -121,9 +102,7 @@
   },
 ];
 
-<<<<<<< HEAD
-// Testimonials data
-=======
+// Achievements data from main branch
 const achievements = [
   { number: "400+", label: "Happy Students" },
   { number: "10+", label: "Expert Teachers" },
@@ -131,7 +110,7 @@
   { number: "15+", label: "Years of Excellence" },
 ];
 
->>>>>>> 84ba93ad
+// Testimonials data
 const testimonials = [
   {
     name: "Priya Sharma",
@@ -163,36 +142,7 @@
   }
 ];
 
-async function fetchLatestVideos(): Promise<Video[]> {
-
-  try {
-    const YOUTUBE_API_KEY = import.meta.env.VITE_YOUTUBE_API_KEY;
-    const YOUTUBE_CHANNEL_ID = import.meta.env.VITE_YOUTUBE_CHANNEL_ID;
-
-    if (!YOUTUBE_API_KEY || !YOUTUBE_CHANNEL_ID) {
-      console.error('YouTube API key or Channel ID not set in environment variables');
-      return [];
-    }
-
-    const response = await fetch(
-      `https://www.googleapis.com/youtube/v3/search?key=${YOUTUBE_API_KEY}&channelId=${YOUTUBE_CHANNEL_ID}&part=snippet,id&order=date&maxResults=5&type=video`
-    );
-
-    if (!response.ok) {
-      throw new Error(`YouTube API request failed: ${response.statusText}`);
-    }
-
-    const data = await response.json();
-    return data.items.map((item: any) => ({
-      id: { videoId: item.id.videoId },
-      snippet: { title: item.snippet.title }
-    }));
-  } catch (error) {
-    console.error('Error fetching videos:', error);
-    return [];
-  }
-}
-
+// Animation styles for cartoon elements
 const cartoonStyles = {
   filter: "saturate(1.4) brightness(1.1) contrast(1.1)",
   position: "relative" as const,
@@ -223,219 +173,8 @@
   }
 };
 
-const sparkleAnimation = {
-  initial: { opacity: 0, scale: 0 },
-  animate: {
-    opacity: [0, 1, 0],
-    scale: [0, 1, 0],
-    transition: {
-      duration: 2,
-      repeat: Infinity,
-      ease: "easeInOut",
-      times: [0, 0.5, 1]
-    }
-  }
-};
-
-const Sparkle = ({ delay = 0 }) => (
-  <motion.div
-    style={{
-      position: "absolute",
-      width: "10px",
-      height: "10px",
-      background: "gold",
-      borderRadius: "50%",
-      filter: "blur(1px)",
-    }}
-    initial="initial"
-    animate="animate"
-    variants={sparkleAnimation}
-    transition={{ delay }}
-  />
-);
-
-const CartoonBorder = () => (
-  <div className="fixed inset-0 pointer-events-none z-10">
-    <div className="absolute inset-0 border-8 border-primary/20 rounded-3xl animate-pulse" />
-    <div className="absolute inset-0 border-4 border-primary/30 rounded-2xl animate-bounce" style={{ animationDuration: '3s' }} />
-    {[...Array(20)].map((_, i) => (
-      <Sparkle key={i} delay={i * 0.1} style={{ 
-        left: `${Math.random() * 100}%`,
-        top: `${Math.random() * 100}%`
-      }} />
-    ))}
-  </div>
-);
-
-const glowingLightAnimation = {
-  initial: { opacity: 0.3, scale: 1 },
-  animate: {
-    opacity: [0.3, 1, 0.3],
-    scale: [1, 1.2, 1],
-    transition: {
-      duration: 2,
-      repeat: Infinity,
-      ease: "easeInOut",
-    }
-  }
-};
-
-const travelingLightAnimation = {
-  initial: { pathLength: 0, opacity: 0 },
-  animate: {
-    pathLength: [0, 1],
-    opacity: [0.3, 1, 0.3],
-    transition: {
-      duration: 3,
-      repeat: Infinity,
-      ease: "linear"
-    }
-  }
-};
-
-const GlowingLight = ({ x, y, color, delay = 0 }) => (
-  <motion.div
-    style={{
-      position: "absolute",
-      left: `${x}%`,
-      top: `${y}%`,
-      width: "20px",
-      height: "20px",
-      borderRadius: "50%",
-      background: `radial-gradient(circle, ${color} 0%, rgba(255,255,255,0) 70%)`,
-      filter: "blur(5px)",
-    }}
-    variants={glowingLightAnimation}
-    initial="initial"
-    animate="animate"
-    transition={{
-      delay,
-      duration: 2,
-      repeat: Infinity,
-      repeatType: "reverse"
-    }}
-  />
-);
-
-const BorderLights = () => (
-  <div className="fixed inset-0 pointer-events-none z-10">
-    <svg
-      style={{ 
-        position: "absolute",
-        width: "100%",
-        height: "100%",
-        top: 0,
-        left: 0,
-      }}
-      viewBox="0 0 100 100"
-      fill="none"
-    >
-      {/* Top border light */}
-      <motion.path
-        d="M0,0 L100,0"
-        stroke="rgba(255, 215, 0, 0.3)"
-        strokeWidth="0.5"
-        variants={travelingLightAnimation}
-        initial="initial"
-        animate="animate"
-      />
-      {/* Right border light */}
-      <motion.path
-        d="M100,0 L100,100"
-        stroke="rgba(255, 215, 0, 0.3)"
-        strokeWidth="0.5"
-        variants={travelingLightAnimation}
-        initial="initial"
-        animate="animate"
-        transition={{ delay: 0.75 }}
-      />
-      {/* Bottom border light */}
-      <motion.path
-        d="M100,100 L0,100"
-        stroke="rgba(255, 215, 0, 0.3)"
-        strokeWidth="0.5"
-        variants={travelingLightAnimation}
-        initial="initial"
-        animate="animate"
-        transition={{ delay: 1.5 }}
-      />
-      {/* Left border light */}
-      <motion.path
-        d="M0,100 L0,0"
-        stroke="rgba(255, 215, 0, 0.3)"
-        strokeWidth="0.5"
-        variants={travelingLightAnimation}
-        initial="initial"
-        animate="animate"
-        transition={{ delay: 2.25 }}
-      />
-    </svg>
-  </div>
-);
-
-const FloatingLights = () => (
-  <>
-    {[...Array(15)].map((_, i) => (
-      <GlowingLight
-        key={i}
-        x={Math.random() * 100}
-        y={Math.random() * 100}
-        color={`hsl(${Math.random() * 60 + 40}, 100%, 70%)`}
-        delay={i * 0.2}
-      />
-    ))}
-  </>
-);
-
-const lightBorderAnimation = {
-  hidden: { opacity: 0, pathLength: 0 },
-  visible: {
-    opacity: 1,
-    pathLength: 1,
-    transition: {
-      duration: 2,
-      ease: "easeInOut",
-      repeat: Infinity,
-      repeatType: "reverse" as const,
-    },
-  },
-};
-
-const BorderLight = () => (
-  <motion.div
-    style={{
-      position: "fixed",
-      top: 0,
-      left: 0,
-      right: 0,
-      bottom: 0,
-      pointerEvents: "none",
-      zIndex: 10,
-    }}
-  >
-    <svg
-      style={{ width: "100%", height: "100%" }}
-      viewBox="0 0 100 100"
-      fill="none"
-      xmlns="http://www.w3.org/2000/svg"
-    >
-      <motion.rect
-        x="1"
-        y="1"
-        width="98"
-        height="98"
-        rx="8"
-        stroke="rgba(255, 215, 0, 0.5)"
-        strokeWidth="2"
-        initial="hidden"
-        animate="visible"
-        variants={lightBorderAnimation}
-      />
-    </svg>
-  </motion.div>
-);
-
-const mapRef = useRef<google.maps.Map | null>(null);
+// Map initialization
+const mapRef = useRef<HTMLDivElement | null>(null);
 const markerRef = useRef<google.maps.Marker | null>(null);
 const placeRef = useRef<google.maps.places.PlacesService | null>(null);
 
@@ -457,14 +196,13 @@
   };
 
   const map = new google.maps.Map(mapRef.current, mapOptions);
-  mapRef.current = map;
 
   // Custom marker with school logo/icon
   const marker = new google.maps.Marker({
     position: schoolLocation,
     map: map,
     icon: {
-      url: '/school-marker.png', // Make sure to add this image to your public folder
+      url: '/school-marker.svg', // Make sure this image exists in public folder
       scaledSize: new google.maps.Size(40, 40),
     },
     animation: google.maps.Animation.DROP,
@@ -483,11 +221,11 @@
     if (!placeRef.current) return;
 
     const request = {
-      placeId: SCHOOL_INFO.googlePlaceId, // Add this to your SCHOOL_INFO constants
+      placeId: SCHOOL_INFO.googlePlaceId,
       fields: ['name', 'rating', 'reviews', 'user_ratings_total'],
     };
 
-    placeRef.current.getDetails(request, (place, status) => {
+    placeRef.current.getDetails(request, (place: any, status: any) => {
       if (status === google.maps.places.PlacesServiceStatus.OK && place) {
         const reviews = place.reviews || [];
         const content = `
@@ -498,11 +236,11 @@
               <span class="ml-1">${place.rating} (${place.user_ratings_total} reviews)</span>
             </div>
             <div class="reviews-container max-h-60 overflow-y-auto">
-              ${reviews.slice(0, 3).map(review => `
+              ${reviews.slice(0, 3).map((review: any) => `
                 <div class="review-item mb-3 p-2 bg-gray-50 rounded">
                   <div class="flex items-center mb-1">
-                    <img src="${review.profile_photo_url || '/default-avatar.png'}" 
-                         alt="Reviewer" 
+                    <img src="${review.profile_photo_url || '/default-avatar.png'}"
+                         alt="Reviewer"
                          class="w-8 h-8 rounded-full mr-2"
                     />
                     <div>
@@ -516,47 +254,39 @@
                 </div>
               `).join('')}
             </div>
-            <a href="https://www.google.com/maps/place/?q=place_id:${SCHOOL_INFO.googlePlaceId}" 
-               target="_blank" 
+            <a href="https://www.google.com/maps/place/?q=place_id:${SCHOOL_INFO.googlePlaceId}"
+               target="_blank"
                class="text-blue-500 hover:text-blue-700 text-sm mt-2 inline-block">
               View all reviews on Google Maps
             </a>
           </div>
         `;
-        infoWindow.setContent(content);
+        // Use type assertion to fix TypeScript error
+        (infoWindow as any).setContent(content);
         infoWindow.open(map, marker);
       }
     });
   });
-
 }, []);
 
 export default function Home() {
   const [videos, setVideos] = useState<Video[]>([]);
   const [reviews, setReviews] = useState<Review[]>([]);
   const [photos, setPhotos] = useState<string[]>([]);
-<<<<<<< HEAD
+  // Theme is used by child components
 
   useEffect(() => {
     const getVideos = async () => {
       const latestVideos = await YouTubeService.getLatestVideos();
       // Convert VideoItem[] to Video[] format
-      const formattedVideos = latestVideos.map(video => ({
+      const formattedVideos = latestVideos.map((video: VideoItem) => ({
         id: { videoId: video.id },
         snippet: { title: video.title }
       }));
       setVideos(formattedVideos);
-=======
-  const { theme, setTheme } = useTheme();
-
-  useEffect(() => {
-    const getVideos = async () => {
-      const latestVideos = await fetchLatestVideos();
-      setVideos(latestVideos);
     };
 
     const loadGoogleMapsScript = () => {
-
       try {
         if (!import.meta.env.VITE_GOOGLE_MAPS_API_KEY) {
           console.error('Google Maps API key is not set in environment variables');
@@ -564,7 +294,7 @@
         }
 
         const script = document.createElement('script');
-        script.src = `https://maps.googleapis.com/maps/api/js?key=${import.meta.env.VITE_GOOGLE_MAPS_API_KEY}`;
+        script.src = `https://maps.googleapis.com/maps/api/js?key=${import.meta.env.VITE_GOOGLE_MAPS_API_KEY}&libraries=places`;
         script.async = true;
         script.onerror = () => console.error('Failed to load Google Maps script');
         script.onload = initializeMap;
@@ -572,7 +302,6 @@
       } catch (error) {
         console.error('Error loading Google Maps:', error);
       }
->>>>>>> 84ba93ad
     };
 
     const fetchPlaceData = async () => {
@@ -585,17 +314,14 @@
               fetchPlacePhotos(photo.photo_reference)
             )
           );
-          setPhotos(photoUrls.filter(url => url !== null));
+          setPhotos(photoUrls.filter((url: string | null) => url !== null) as string[]);
         }
       } catch (error) {
         console.error('Error fetching place data:', error);
       }
     };
 
-<<<<<<< HEAD
-=======
     loadGoogleMapsScript();
->>>>>>> 84ba93ad
     fetchPlaceData();
     getVideos();
     window.scrollTo(0, 0); // Scroll to top on load
@@ -609,7 +335,6 @@
     <PageAnimation>
       <div className="relative min-h-screen">
         <LightEffects />
-<<<<<<< HEAD
         
         {/* Hero Section */}
         <SchoolBuildingHero />
@@ -628,283 +353,6 @@
         
         {/* Footer */}
         <PlaygroundFooter />
-=======
-
-        <section className="relative py-20 overflow-hidden">
-          <div className="container mx-auto px-4">
-            <div className="flex flex-col items-center text-center">
-              <motion.div
-                initial={{ opacity: 0, y: 20 }}
-                animate={{ opacity: 1, y: 0 }}
-                transition={{ duration: 0.6 }}
-              >
-                <h1 className="text-4xl md:text-6xl font-bold mb-6">
-                  Welcome to{" "}
-                  <GradientText className="font-bold">
-                    {SCHOOL_INFO.name}
-                  </GradientText>
-                </h1>
-                <p className="text-xl md:text-2xl text-muted-foreground mb-8 max-w-2xl mx-auto">
-                  Nurturing minds, building futures, and creating tomorrow's leaders
-                </p>
-              </motion.div>
-
-              <div className="flex gap-4 mb-12">
-                <Button
-                  size="lg"
-                  className="glow"
-                  asChild
-                >
-                  <Link to="/admission-enquiry">
-                    Apply Now <ArrowRight className="ml-2" />
-                  </Link>
-                </Button>
-                <Button
-                  size="lg"
-                  variant="outline"
-                  className="shimmer"
-                  asChild
-                >
-                  <Link to="/login">
-                    Student Login
-                  </Link>
-                </Button>
-              </div>
-            </div>
-          </div>
-        </section>
-
-        <section className="py-20 bg-muted/50">
-          <div className="container mx-auto px-4">
-            <h2 className="text-3xl md:text-4xl font-bold text-center mb-12">
-              Why Choose <GradientText>{SCHOOL_INFO.name}</GradientText>
-            </h2>
-            <div className="grid grid-cols-1 md:grid-cols-2 lg:grid-cols-3 gap-8">
-              {features.map((feature, index) => (
-                <motion.div
-                  key={feature.title}
-                  initial={{ opacity: 0, y: 20 }}
-                  animate={{ opacity: 1, y: 0 }}
-                  transition={{ delay: index * 0.1 }}
-                >
-                  <Card className="hover-lift h-full">
-                    <CardContent className="p-6">
-                      <feature.icon className="w-12 h-12 text-primary mb-4" />
-                      <h3 className="text-xl font-semibold mb-2">{feature.title}</h3>
-                      <p className="text-muted-foreground">{feature.description}</p>
-                    </CardContent>
-                  </Card>
-                </motion.div>
-              ))}
-            </div>
-          </div>
-        </section>
-
-        <section className="section-padding bg-gradient-to-b from-pink-50/50 via-blue-50/50 to-purple-50/50 dark:from-pink-950/30 dark:via-blue-950/30 dark:to-purple-950/30">
-          <div className="container mx-auto container-padding">
-            <div className="text-center mb-16">
-              <AnimatedText
-                text="Admission Process"
-                className="text-3xl font-bold mb-4 text-gradient"
-                variant="slideUp"
-              />
-              <p className="text-muted-foreground">Simple steps to join our school family</p>
-            </div>
-            <div className="grid md:grid-cols-4 gap-8">
-              {[1, 2, 3, 4].map((num, index) => (
-                <motion.div
-                  key={num}
-                  variants={pulseAnimation}
-                  initial="initial"
-                  animate="animate"
-                  className="text-center glass card-hover p-6 rounded-lg"
-                >
-                  <div className="w-16 h-16 rounded-full bg-primary/10 mx-auto flex items-center justify-center mb-4 animate-float">
-                    <span className="text-2xl font-bold text-primary">{num}</span>
-                  </div>
-                  <h3 className="text-lg font-semibold mb-2">{num === 1 ? 'Submit Enquiry' : num === 2 ? 'Document Submission' : num === 3 ? 'Interview' : 'Admission Confirmation'}</h3>
-                  <p className="text-muted-foreground">{num === 1 ? 'Fill out the admission enquiry form with required details' : num === 2 ? 'Submit required documents for verification' : num === 3 ? 'Schedule and attend admission interview' : 'Receive confirmation and join our school family'}</p>
-                </motion.div>
-              ))}
-            </div>
-            <div className="mt-12 text-center">
-              <Button size="lg" className="button-glow gradient-primary text-white" asChild>
-                <Link to="/admission-enquiry">
-                  Start Your Journey Today
-                  <ArrowRight className="ml-2 h-4 w-4" />
-                </Link>
-              </Button>
-            </div>
-          </div>
-        </section>
-
-        <section className="section-padding bg-background">
-          <div className="container mx-auto container-padding">
-            <h2 className="text-3xl font-bold text-center mb-8 text-gradient">Latest School Activities</h2>
-            <div className="flex overflow-x-auto space-x-6 pb-4 scrollbar-thin scrollbar-thumb-primary scrollbar-track-secondary">
-              {videos.map((video) => (
-                <motion.div
-                  key={video.id.videoId}
-                  whileHover={{ scale: 1.02 }}
-                  className="video-item min-w-[300px] glass card-hover rounded-xl overflow-hidden"
-                >
-                  <iframe
-                    width="100%"
-                    height="200"
-                    src={`https://www.youtube.com/embed/${video.id.videoId}`}
-                    title={video.snippet.title}
-                    frameBorder="0"
-                    allow="accelerometer; autoplay; clipboard-write; encrypted-media; gyroscope; picture-in-picture"
-                    allowFullScreen
-                  ></iframe>
-                  <div className="p-4">
-                    <h3 className="text-lg font-semibold line-clamp-2">{video.snippet.title}</h3>
-                  </div>
-                </motion.div>
-              ))}
-            </div>
-          </div>
-        </section>
-
-        <section className="section-padding bg-gradient-to-r from-primary/5 to-secondary/5">
-          <div className="container mx-auto container-padding">
-            <div className="grid md:grid-cols-2 lg:grid-cols-4 gap-8">
-              {achievements.map((achievement, index) => (
-                <motion.div
-                  key={achievement.label}
-                  initial={{ opacity: 0, scale: 0.5 }}
-                  whileInView={{ opacity: 1, scale: 1 }}
-                  transition={{ delay: index * 0.1 }}
-                  viewport={{ once: true }}
-                  className="text-center glass p-6 rounded-lg card-hover"
-                >
-                  <div className="text-4xl font-bold text-gradient mb-2">
-                    {achievement.number}
-                  </div>
-                  <div className="text-muted-foreground">{achievement.label}</div>
-                </motion.div>
-              ))}
-            </div>
-          </div>
-        </section>
-
-        <section className="section-padding bg-background">
-          <div className="container mx-auto container-padding">
-            <motion.div
-              initial={{ opacity: 0, y: 20 }}
-              animate={{ opacity: 1, y: 0 }}
-              transition={{ duration: 0.6 }}
-              className="text-center mb-12"
-            >
-              <h2 className="text-3xl font-bold mb-4 text-gradient">Quick Links</h2>
-              <p className="text-muted-foreground max-w-2xl mx-auto">
-                Access important features and information quickly
-              </p>
-            </motion.div>
-            <div className="grid grid-cols-1 md:grid-cols-2 lg:grid-cols-3 gap-6">
-              <Link to="/admission-enquiry">
-                <Button
-                  variant="outline"
-                  className="w-full justify-between button-glow card-hover glass"
-                >
-                  Admission Enquiry <ArrowRight className="ml-2" />
-                </Button>
-              </Link>
-              <Link to="/year-end-feedback">
-                <Button
-                  variant="outline"
-                  className="w-full justify-between button-glow card-hover glass"
-                >
-                  Submit Year-End Feedback <ArrowRight className="ml-2" />
-                </Button>
-              </Link>
-              <Link to="/view-year-end-feedback">
-                <Button
-                  variant="outline"
-                  className="w-full justify-between button-glow card-hover glass"
-                >
-                  View Feedback Records <ArrowRight className="ml-2" />
-                </Button>
-              </Link>
-            </div>
-          </div>
-        </section>
-
-        <section className="py-24 bg-gradient-to-b from-primary/5 to-background">
-          <div className="container mx-auto px-4">
-            <div className="text-center mb-16">
-              <AnimatedText
-                text="What Parents Say"
-                className="text-3xl font-bold mb-4"
-                variant="slideUp"
-              />
-              <p className="text-muted-foreground">Hear from our school community</p>
-            </div>
-
-            <div className="grid md:grid-cols-2 lg:grid-cols-4 gap-8">
-              {testimonials.map((testimonial, index) => (
-                <motion.div
-                  key={index}
-                  initial={{ opacity: 0, y: 20 }}
-                  whileInView={{ opacity: 1, y: 0 }}
-                  transition={{ delay: index * 0.1 }}
-                  viewport={{ once: true }}
-                >
-                  <Card className="h-full">
-                    <CardContent className="p-6">
-                      <div className="flex items-center mb-4">
-                        <div className="w-10 h-10 rounded-full bg-primary/10 mr-3 flex items-center justify-center">
-                          <Users className="w-6 h-6 text-primary" />
-                        </div>
-                        <div>
-                          <p className="font-semibold">{testimonial.name}</p>
-                          <p className="text-sm text-muted-foreground">{testimonial.role}</p>
-                        </div>
-                      </div>
-                      <div className="flex text-yellow-500 mb-2">
-                        {[...Array(5)].map((_, i) => (
-                          <Star
-                            key={i}
-                            className={`w-4 h-4 ${
-                              i < testimonial.rating ? 'fill-current' : 'fill-none'
-                            }`}
-                          />
-                        ))}
-                      </div>
-                      <p className="text-muted-foreground text-sm leading-relaxed">{testimonial.text}</p>
-                    </CardContent>
-                  </Card>
-                </motion.div>
-              ))}
-            </div>
-          </div>
-        </section>
-
-        <section className="py-24 bg-primary/5">
-          <div className="container mx-auto px-4">
-            <div className="text-center mb-16">
-              <AnimatedText
-                text="Our Location"
-                className="text-3xl font-bold mb-4"
-                variant="slideUp"
-              />
-              <p className="text-muted-foreground">Find us on the map</p>
-            </div>
-            <motion.div
-              initial={{ opacity: 0, y: 20 }}
-              animate={{ opacity: 1, y: 0 }}
-              transition={{ duration: 0.5 }}
-              className="relative rounded-lg overflow-hidden shadow-lg"
-            >
-              <div 
-                ref={mapRef} 
-                className="h-96 w-full rounded-lg"
-                style={{ border: '4px solid rgba(var(--primary), 0.1)' }}
-              />
-            </motion.div>
-          </div>
-        </section>
->>>>>>> 84ba93ad
       </div>
     </PageAnimation>
   );
