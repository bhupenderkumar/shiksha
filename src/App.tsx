--- conflicted
+++ resolved
@@ -15,12 +15,10 @@
 import { Toaster } from 'react-hot-toast';
 import ClassworkDetail from './pages/ClassworkDetail';
 import HomeworkDetail from './pages/HomeworkDetail';
-<<<<<<< HEAD
+
 import Feedback from './pages/Feedback';
-=======
-import Register from './pages/Register';
-import HomeworkView from '@/pages/HomeworkView';
->>>>>>> 2e87a8f7
+
+
 
 import Register from './pages/Register';
 // Public routes that don't require authentication
