import { BrowserRouter as Router, Routes, Route, Navigate, useLocation } from 'react-router-dom';
import Layout from './components/Layout';
import Login from './pages/Login';
import Dashboard from './pages/Dashboard';
import Students from './pages/Students';
import Subjects from './pages/Subjects';
import Homework from './pages/Homework';
import Fees from './pages/Fees';
import ClassworkComponent from './pages/Classwork';
import StudentDashboard from './pages/StudentDashboard';
import AttendancePage from './pages/Attendance';
import { useAuth } from '@/lib/auth';
import SettingsPage from './pages/Settings';
import Home from './pages/Home';
import { Toaster } from 'react-hot-toast';
import ClassworkDetail from './pages/ClassworkDetail';
import HomeworkDetail from './pages/HomeworkDetail';
<<<<<<< HEAD
import Feedback from './pages/Feedback';
=======
import Register from './pages/Register';
import HomeworkView from '@/pages/HomeworkView';
>>>>>>> 19c9deb7

import Register from './pages/Register';
// Public routes that don't require authentication
const PUBLIC_ROUTES = ['/login', '/register', '/forgot-password', '/', '/homework/view/:id'];

function PrivateRoute({ children }: { children: React.ReactNode }) {
  const { user, loading } = useAuth();
  const location = useLocation();

  if (loading) {
    return (
      <div className="h-screen w-screen flex items-center justify-center">
        <div className="animate-spin rounded-full h-32 w-32 border-b-2 border-primary"></div>
      </div>
    );
  }

  // If not authenticated and trying to access a private route
  if (!user && !PUBLIC_ROUTES.includes(location.pathname)) {
    // Store the attempted URL for redirect after login
    return <Navigate to="/login" replace state={{ from: location }} />;
  }

  // If authenticated and trying to access auth pages
  if (user && PUBLIC_ROUTES.includes(location.pathname)) {
    return <Navigate to="/dashboard" replace />;
  }

  return <>{children}</>;
}

function AppRoutes() {
  const { loading } = useAuth();

  if (loading) {
    return (
      <div className="h-screen w-screen flex items-center justify-center">
        <div className="animate-spin rounded-full h-32 w-32 border-b-2 border-primary"></div>
      </div>
    );
  }

  return (
    <Routes>
      {/* Public Routes */}
      <Route path="/" element={<Home />} />
      <Route path="/login" element={<Login />} />
      <Route path="/register" element={<Register />} />
      <Route path="/homework/view/:id" element={
        <Layout>
          <HomeworkView />
        </Layout>
      } />

      {/* Protected Routes */}
      <Route path="/dashboard" element={
        <PrivateRoute>
          <Layout>
            <Dashboard />
          </Layout>
        </PrivateRoute>
      } />
      <Route path="/students" element={
        <PrivateRoute>
          <Layout>
            <Students />
          </Layout>
        </PrivateRoute>
      } />
      <Route path="/subjects" element={
        <PrivateRoute>
          <Layout>
            <Subjects />
          </Layout>
        </PrivateRoute>
      } />
      <Route path="/homework" element={
        <PrivateRoute>
          <Layout>
            <Homework />
          </Layout>
        </PrivateRoute>
      } />
      <Route path="/classwork" element={
        <PrivateRoute>
          <Layout>
            <ClassworkComponent />
          </Layout>
        </PrivateRoute>
      } />
      <Route path="/student-dashboard" element={
        <PrivateRoute>
          <Layout>
            <StudentDashboard />
          </Layout>
        </PrivateRoute>
      } />
      <Route path="/fees" element={
        <PrivateRoute>
          <Layout>
            <Fees />
          </Layout>
        </PrivateRoute>
      } />
      <Route path="/attendance" element={
        <PrivateRoute>
          <Layout>
            <AttendancePage />
          </Layout>
        </PrivateRoute>
      } />
      <Route path="/settings" element={
        <PrivateRoute>
          <Layout>
            <SettingsPage />
          </Layout>
        </PrivateRoute>
      } />
      <Route path="/classwork/:id/edit" element={
        <PrivateRoute>
          <Layout>
            <ClassworkDetail />
          </Layout>
        </PrivateRoute>
      } />

    <Route path="/classwork/:id" element={
        <PrivateRoute>
          <Layout>
            <ClassworkDetail />
          </Layout>
        </PrivateRoute>
      } />
      <Route path="/homework/:id/edit" element={
        <PrivateRoute>
          <Layout>
            <HomeworkDetail />
          </Layout>
        </PrivateRoute>
      } />

<Route path="/feedback" element={
        <PrivateRoute>
          <Layout>
            <Feedback />
          </Layout>
        </PrivateRoute>
      } />
       <Route path="/homework/:id" element={
        <PrivateRoute>
          <Layout>
            <HomeworkDetail />
          </Layout>
        </PrivateRoute>
      } />

      {/* Catch all route */}
      <Route path="*" element={<Navigate to="/" replace />} />
    </Routes>
  );
}

function App() {
  return (
    <>
      <Toaster position="top-right" />
      <Router>
        <AppRoutes />
      </Router>
    </>
  );
}

export default App;<|MERGE_RESOLUTION|>--- conflicted
+++ resolved
@@ -15,12 +15,10 @@
 import { Toaster } from 'react-hot-toast';
 import ClassworkDetail from './pages/ClassworkDetail';
 import HomeworkDetail from './pages/HomeworkDetail';
-<<<<<<< HEAD
+
 import Feedback from './pages/Feedback';
-=======
-import Register from './pages/Register';
-import HomeworkView from '@/pages/HomeworkView';
->>>>>>> 19c9deb7
+
+
 
 import Register from './pages/Register';
 // Public routes that don't require authentication
