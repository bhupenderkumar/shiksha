--- conflicted
+++ resolved
@@ -5,15 +5,10 @@
 import { Textarea } from "@/components/ui/textarea";
 import { FormLabel } from "@/components/ui/form";
 import { Card, CardContent } from "@/components/ui/card";
-<<<<<<< HEAD
-import { Plus, Trash, HelpCircle, Wand2 } from "lucide-react";
-import { Tooltip, TooltipContent, TooltipProvider, TooltipTrigger } from "@/components/ui/tooltip";
-import { Alert, AlertDescription } from "@/components/ui/alert";
-
-=======
+
 import { Plus, Trash } from "lucide-react";
 import DOMPurify from "dompurify";
->>>>>>> 57de85bc
+
 interface CompletionQuestionFormProps {
   value: any;
   onChange: (value: any) => void;
@@ -132,14 +127,11 @@
       const replacement = `<span class="px-3 py-1 bg-primary/10 border border-primary/30 rounded-md text-primary font-medium">${blank.answer || placeholder}</span>`;
       previewText = previewText.replace(new RegExp(placeholder, 'g'), replacement);
     });
-<<<<<<< HEAD
-
-    return <div dangerouslySetInnerHTML={{ __html: previewText }} className="leading-relaxed" />;
-=======
+
     
     const sanitizedPreviewText = DOMPurify.sanitize(previewText);
     return <div dangerouslySetInnerHTML={{ __html: sanitizedPreviewText }} />;
->>>>>>> 57de85bc
+
   };
 
   // Update the actual position values for blanks based on their placeholders in the text
